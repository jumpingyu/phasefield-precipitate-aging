--- conflicted
+++ resolved
@@ -1394,16 +1394,9 @@
 	MMSP::vector<double> summary(7, 0.0);
 
 	#pragma omp parallel for
-<<<<<<< HEAD
-	for (int n=0; n<MMSP::nodes(GRID); n++) {
-		MMSP::vector<int> x = MMSP::position(GRID,n);
-		MMSP::vector<T>& gridN = GRID(n);
-=======
-	#endif
 	for (int n=0; n<MMSP::nodes(newGrid); n++) {
 		MMSP::vector<int> x = MMSP::position(newGrid,n);
 		MMSP::vector<T>& gridN = newGrid(n);
->>>>>>> b7ef5833
 
 		//MMSP::vector<double> gradC_Cr = MMSP::gradient(newGrid, x, 0);
 		//MMSP::vector<double> gradC_Nb = MMSP::gradient(newGrid, x, 1);
@@ -1420,6 +1413,7 @@
 		double myf = dV*(gibbs(gridN) + kappa_del * (gradPhi_del * gradPhi_del)
 		                              + kappa_mu  * (gradPhi_mu  * gradPhi_mu )
 		                              + kappa_lav * (gradPhi_lav * gradPhi_lav));
+		//gridN[fields(GRID)-1] = static_cast<T>(myf);
 
 		double magGrad[3] = {//std::sqrt(gradC_Cr * gradC_Cr),
 		                     //std::sqrt(gradC_Nb * gradC_Nb),
@@ -1439,10 +1433,6 @@
 		}
 		gridN[fields(newGrid)-1] = static_cast<T>(v);
 
-		#pragma omp critical
-		{
-			summary[0] += myCr;  // total Cr mass
-		}
 		#pragma omp critical
 		{
 			summary[1] += myNb;  // total Nb mass
